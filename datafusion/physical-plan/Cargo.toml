--- conflicted
+++ resolved
@@ -57,12 +57,8 @@
 tokio = { version = "1.28", features = ["sync", "fs", "parking_lot"] }
 uuid = { version = "^1.2", features = ["v4"] }
 
-<<<<<<< HEAD
-#[dev-dependencies]
+[dev-dependencies]
 paste = "1.0.14"
-=======
-[dev-dependencies]
 rstest = "0.18.0"
->>>>>>> bb6c57f8
 termtree = "0.4.1"
 tokio = { version = "1.28", features = ["macros", "rt", "rt-multi-thread", "sync", "fs", "parking_lot"] }